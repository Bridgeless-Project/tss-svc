--- conflicted
+++ resolved
@@ -100,18 +100,15 @@
 ##### Zano network
 For the Zano network, the finalization process, in addition to saving the signed withdrawal data to the Cosmos [Bridge Core](https://github.com/hyle-team/bridgeless-core)., also broadcasts the signed transaction to the Zano network.
 
-<<<<<<< HEAD
+#### TON network
+For TON, the finalization process is performed only by saving the signed withdrawal data to the Cosmos [Bridge Core](https://github.com/hyle-team/bridgeless-core).
+Then it can be used by anyone to construct and broadcast the withdrawal transaction to the destination network.
+
 ##### Solana network
 For the Solana network, the finalization process is performed by saving the signed withdrawal data to the Cosmos [Bridge Core](https://github.com/hyle-team/bridgeless-core). 
 Then it can be used by anyone to construct and broadcast the withdrawal transaction.
 Note that it is not a fully assembled transaction that is being signed, but a structure with the withdrawal parameters
 (e.g. amount, receiver).
-=======
-#### TON network
-For TON, the finalization process is performed only by saving the signed withdrawal data to the Cosmos [Bridge Core](https://github.com/hyle-team/bridgeless-core).
-Then it can be used by anyone to construct and broadcast the withdrawal transaction to the destination network.
-
->>>>>>> 71bbcf9d
 
 **Note:** currently, the finalization process should be performed by the session proposer.
 
