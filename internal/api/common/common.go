package common

import (
	apiTyoes "github.com/hyle-team/tss-svc/internal/api/types"
	chainTypes "github.com/hyle-team/tss-svc/internal/bridge/chain"
	database "github.com/hyle-team/tss-svc/internal/db"
	"github.com/hyle-team/tss-svc/internal/types"
	"strconv"
)

func ToStatusResponse(d *database.Deposit) *apiTyoes.CheckWithdrawalResponse {
	result := &apiTyoes.CheckWithdrawalResponse{
		DepositIdentifier: &types.DepositIdentifier{
			TxHash:  d.TxHash,
			TxNonce: int64(d.TxNonce),
			ChainId: d.ChainId,
		},
		TransferData: &types.TransferData{
			Sender:           d.Depositor,
			Receiver:         *d.Receiver,
			DepositAmount:    *d.DepositAmount,
			WithdrawalAmount: *d.WithdrawalAmount,
			DepositAsset:     *d.DepositToken,
			WithdrawalAsset:  *d.WithdrawalToken,
			IsWrappedAsset:   strconv.FormatBool(*d.IsWrappedToken),
			DepositBlock:     *d.DepositBlock,
			Signature:        d.Signature,
		},
		WithdrawalStatus: d.WithdrawalStatus,
	}
	if d.WithdrawalTxHash != nil && d.WithdrawalChainId != nil {
		result.WithdrawalIdentifier = &types.WithdrawalIdentifier{
			TxHash:  *d.WithdrawalTxHash,
			ChainId: *d.WithdrawalChainId,
		}
	}

	return result
}

func FormDepositIdentifier(identifier *types.DepositIdentifier, chainType chainTypes.Type) database.DepositIdentifier {
	if chainType == chainTypes.TypeZano {
		return database.DepositIdentifier{
			TxHash:  identifier.TxHash,
			ChainId: identifier.ChainId,
		}
	}

	return database.DepositIdentifier{
		TxHash:  identifier.TxHash,
		TxNonce: int(identifier.TxNonce),
		ChainId: identifier.ChainId,
	}
}

<<<<<<< HEAD
func CheckIfDepositExists(identifier database.DepositIdentifier, db database.DepositsQ) (bool, error) {
	deposit, err := db.Get(identifier)
	if err != nil {
		return false, err
	}

	return deposit != nil, nil
=======
func SaveDepositData(identifier database.DepositIdentifier, p chainTypes.Chain, db database.DepositsQ) error {
	withdrawalChainId := "dscds"
	depositor := "dsfdsf"
	receiver := "depositToken"
	depositToken := "sd"
	withdrawalToken := "sd"
	signature := "dddddd"
	isWrappedToken := false
	depositBlock := int64(0)
	depositAmount := big.NewInt(1323213).String()
	withdrwalAmount := big.NewInt(1).String()

	deposit := &database.Deposit{
		DepositIdentifier: identifier,
		WithdrawalStatus:  types.WithdrawalStatus_WITHDRAWAL_STATUS_PENDING,
		WithdrawalChainId: &withdrawalChainId,
		Depositor:         &depositor,
		Receiver:          &receiver,
		DepositAmount:     &depositAmount,
		WithdrawalAmount:  &withdrwalAmount,
		DepositToken:      &depositToken,
		WithdrawalToken:   &withdrawalToken,
		IsWrappedToken:    &isWrappedToken,
		Signature:         &signature,
		DepositBlock:      &depositBlock,
	}

	// TODO: get deposit data from network (if data is invalid pass status INVALID)
	// TODO: pass deposit data to db

	_, err := db.Insert(*deposit)
	if err != nil {
		return err
	}

	return nil
>>>>>>> a9caccfc
}<|MERGE_RESOLUTION|>--- conflicted
+++ resolved
@@ -51,52 +51,4 @@
 		TxNonce: int(identifier.TxNonce),
 		ChainId: identifier.ChainId,
 	}
-}
-
-<<<<<<< HEAD
-func CheckIfDepositExists(identifier database.DepositIdentifier, db database.DepositsQ) (bool, error) {
-	deposit, err := db.Get(identifier)
-	if err != nil {
-		return false, err
-	}
-
-	return deposit != nil, nil
-=======
-func SaveDepositData(identifier database.DepositIdentifier, p chainTypes.Chain, db database.DepositsQ) error {
-	withdrawalChainId := "dscds"
-	depositor := "dsfdsf"
-	receiver := "depositToken"
-	depositToken := "sd"
-	withdrawalToken := "sd"
-	signature := "dddddd"
-	isWrappedToken := false
-	depositBlock := int64(0)
-	depositAmount := big.NewInt(1323213).String()
-	withdrwalAmount := big.NewInt(1).String()
-
-	deposit := &database.Deposit{
-		DepositIdentifier: identifier,
-		WithdrawalStatus:  types.WithdrawalStatus_WITHDRAWAL_STATUS_PENDING,
-		WithdrawalChainId: &withdrawalChainId,
-		Depositor:         &depositor,
-		Receiver:          &receiver,
-		DepositAmount:     &depositAmount,
-		WithdrawalAmount:  &withdrwalAmount,
-		DepositToken:      &depositToken,
-		WithdrawalToken:   &withdrawalToken,
-		IsWrappedToken:    &isWrappedToken,
-		Signature:         &signature,
-		DepositBlock:      &depositBlock,
-	}
-
-	// TODO: get deposit data from network (if data is invalid pass status INVALID)
-	// TODO: pass deposit data to db
-
-	_, err := db.Insert(*deposit)
-	if err != nil {
-		return err
-	}
-
-	return nil
->>>>>>> a9caccfc
 }