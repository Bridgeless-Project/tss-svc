package requests

import (
	"context"
	"github.com/hyle-team/tss-svc/internal/api/common"
	ctxt "github.com/hyle-team/tss-svc/internal/api/ctx"
	apiTypes "github.com/hyle-team/tss-svc/internal/api/types"
	database "github.com/hyle-team/tss-svc/internal/db"
	"github.com/hyle-team/tss-svc/internal/types"
	"google.golang.org/grpc/codes"
	"google.golang.org/grpc/status"
)

func CheckTx(ctx context.Context, identifier *types.DepositIdentifier) (*database.Deposit, error) {
	var (
		db      = ctxt.DB(ctx)
		logger  = ctxt.Logger(ctx)
		clients = ctxt.Clients(ctx)
	)
	if identifier == nil {
		return nil, status.Error(codes.InvalidArgument, "identifier is required")
	}
<<<<<<< HEAD

	chain, err := clients.Client(identifier.ChainId)
	if err != nil {

=======
	err := validateIdentifier(identifier)
	if err != nil {
		return nil, status.Error(codes.InvalidArgument, err.Error())
	}
	chain, ok := chains[identifier.ChainId]
	if !ok {
>>>>>>> a9caccfc
		return nil, status.Error(codes.NotFound, "chain not found")
	}
	id := common.FormDepositIdentifier(identifier, chain.Type())

	tx, err := db.Get(id)
	if err != nil {
		logger.WithError(err).Error("failed to get deposit")
		return nil, apiTypes.ErrInternal
	}
	if tx == nil {
		return nil, status.Error(codes.NotFound, "deposit not found")
	}

	return tx, nil
}<|MERGE_RESOLUTION|>--- conflicted
+++ resolved
@@ -20,22 +20,17 @@
 	if identifier == nil {
 		return nil, status.Error(codes.InvalidArgument, "identifier is required")
 	}
-<<<<<<< HEAD
 
-	chain, err := clients.Client(identifier.ChainId)
+	client, err := clients.Client(identifier.ChainId)
 	if err != nil {
-
-=======
-	err := validateIdentifier(identifier)
+		return nil, status.Error(codes.InvalidArgument, apiTypes.ErrInvalidChainId.Error())
+	}
+	err = validateIdentifier(identifier)
 	if err != nil {
 		return nil, status.Error(codes.InvalidArgument, err.Error())
 	}
-	chain, ok := chains[identifier.ChainId]
-	if !ok {
->>>>>>> a9caccfc
-		return nil, status.Error(codes.NotFound, "chain not found")
-	}
-	id := common.FormDepositIdentifier(identifier, chain.Type())
+
+	id := common.FormDepositIdentifier(identifier, client.Type())
 
 	tx, err := db.Get(id)
 	if err != nil {
