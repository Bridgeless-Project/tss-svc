--- conflicted
+++ resolved
@@ -5,16 +5,12 @@
 	validation "github.com/go-ozzo/ozzo-validation/v4"
 	"github.com/hyle-team/tss-svc/internal/api/common"
 	"github.com/hyle-team/tss-svc/internal/api/ctx"
-<<<<<<< HEAD
+	apiTypes "github.com/hyle-team/tss-svc/internal/api/types"
 	database "github.com/hyle-team/tss-svc/internal/db"
 	"github.com/hyle-team/tss-svc/internal/processor"
 	types "github.com/hyle-team/tss-svc/internal/types"
 	"github.com/pkg/errors"
 	"gitlab.com/distributed_lab/logan/v3"
-=======
-	apiTypes "github.com/hyle-team/tss-svc/internal/api/types"
-	types "github.com/hyle-team/tss-svc/internal/types"
->>>>>>> a9caccfc
 	"google.golang.org/grpc/codes"
 	"google.golang.org/grpc/status"
 	"google.golang.org/protobuf/types/known/emptypb"
@@ -32,15 +28,7 @@
 		logger.Error("empty identifier")
 		return nil, status.Error(codes.InvalidArgument, "identifier is required")
 	}
-<<<<<<< HEAD
-	err := validation.Errors{
-		"tx_hash":  validation.Validate(identifier.TxHash, validation.Required),
-		"chain_id": validation.Validate(identifier.ChainId, validation.Required),
-		"tx_nonce": validation.Validate(identifier.TxNonce, validation.Min(0)),
-	}.Filter()
-=======
 	err := validateIdentifier(identifier)
->>>>>>> a9caccfc
 
 	if err != nil {
 		return nil, status.Error(codes.InvalidArgument, err.Error())
@@ -50,20 +38,25 @@
 	if err != nil {
 		return &emptypb.Empty{}, status.Error(codes.NotFound, "chain not found")
 	}
-<<<<<<< HEAD
+
 	id := common.FormDepositIdentifier(identifier, chain.Type())
-	exists, err := common.CheckIfDepositExists(id, db)
+
+	tx, err := db.Get(id)
+	if tx != nil {
+		return nil, apiTypes.ErrTxAlreadySubmitted
+	}
+
 	if err != nil {
-		return nil, status.Error(codes.Internal, err.Error())
-	}
-	if exists {
-		return nil, status.Error(codes.AlreadyExists, "already submitted")
+		return nil, apiTypes.ErrFailedGetDepositData
 	}
 	if err := saveDepositData(identifier, db, *processor, logger); err != nil {
 		if errors.Is(err, database.ErrAlreadySubmitted) {
-			return nil, status.Error(codes.AlreadyExists, "already submitted")
+			logger.WithError(err).Error("failed to get deposit data from db")
+			return nil, apiTypes.ErrTxAlreadySubmitted
 		}
-		return nil, status.Error(codes.Internal, err.Error())
+
+		logger.WithError(err).Error("failed to save deposit data")
+		return nil, apiTypes.ErrFailedSaveDepositData
 	}
 	return nil, nil
 }
@@ -79,23 +72,6 @@
 	}
 
 	return nil
-=======
-	id := common.FormDepositIdentifier(identifier, chain.Type)
-	tx, err := db.Get(id)
-	if err != nil {
-		logger.WithError(err).Error("failed to get deposit data from db")
-		return nil, apiTypes.ErrFailedGetDepositData
-	}
-	if tx != nil {
-		return nil, apiTypes.ErrTxAlreadySubmitted
-	}
-
-	if err := common.SaveDepositData(id, chain, db); err != nil {
-		logger.WithError(err).Error("failed to save deposit data")
-		return nil, apiTypes.ErrFailedSaveDepositData
-	}
-
-	return nil, nil
 }
 
 func validateIdentifier(identifier *types.DepositIdentifier) error {
@@ -104,5 +80,4 @@
 		"chain_id": validation.Validate(identifier.ChainId, validation.Required),
 		"tx_nonce": validation.Validate(identifier.TxNonce, validation.Min(0)),
 	}.Filter()
->>>>>>> a9caccfc
 }