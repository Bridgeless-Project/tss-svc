package api

import (
	"context"
	"github.com/go-chi/chi/v5"
	"github.com/gorilla/websocket"
	"github.com/hyle-team/tss-svc/internal/api/common"
	"github.com/hyle-team/tss-svc/internal/api/ctx"
	"github.com/hyle-team/tss-svc/internal/api/requests"
	apiTypes "github.com/hyle-team/tss-svc/internal/api/types"
	bridgeTypes "github.com/hyle-team/tss-svc/internal/bridge/types"
	database "github.com/hyle-team/tss-svc/internal/db"
	types "github.com/hyle-team/tss-svc/internal/types"
	"github.com/pkg/errors"
	"gitlab.com/distributed_lab/ape"
	"gitlab.com/distributed_lab/ape/problems"
	"google.golang.org/protobuf/encoding/protojson"
	"net/http"
	"slices"
	"strconv"
	"time"
)

const (
	paramChainId = "chain_id"
	paramTxHash  = "tx_hash"
	paramTxNonce = "tx_nonce"

	pollingPeriod = 1 * time.Second
)

var upgrader = websocket.Upgrader{
	ReadBufferSize:  1024,
	WriteBufferSize: 1024,
	CheckOrigin:     func(r *http.Request) bool { return true },
}

func CheckWithdrawalWs(w http.ResponseWriter, r *http.Request) {
	var (
		ctxt    = r.Context()
		clients = ctx.Clients(ctxt)
	)

	//get incoming params
<<<<<<< HEAD
	chainId, txHash, txNonce, err := getUrlParams(w, r, clients)
=======
	depositIdentifier, err := parseIncomingUrlParams(r, chains)
>>>>>>> a9caccfc
	if err != nil {
		ape.RenderErr(w, problems.BadRequest(err)...)
	}

	_, err = requests.CheckTx(ctxt, &types.DepositIdentifier{
		TxHash:  depositIdentifier.TxHash,
		TxNonce: int64(depositIdentifier.TxNonce),
		ChainId: depositIdentifier.ChainId,
	})
	if err != nil {
		ape.RenderErr(w, problems.BadRequest(err)...)
	}

	ws, err := upgrader.Upgrade(w, r, nil)
	if err != nil {
		ape.RenderErr(w, problems.BadRequest(err)...)
		ctx.Logger(ctxt).WithError(err).Debug("websocket upgrade error")
		return
	}

	gracefulClose := make(chan struct{})
	go watchConnectionClosing(ws, gracefulClose)
	watchWithdrawalStatus(ctxt, ws, gracefulClose, *depositIdentifier)
}

func watchConnectionClosing(ws *websocket.Conn, done chan struct{}) {
	defer close(done)

	for {
		// collecting errors and close message to signalize writer.
		// note: `ReadMessage` is a blocking operation.
		// note: infinite loop will be broken either by close message or
		//       closed connection by writer goroutine, which immediately
		//       sends an error to a reader.
		mt, _, err := ws.ReadMessage()
		if err != nil || mt == websocket.CloseMessage {
			break
		}
	}
}

func watchWithdrawalStatus(ctxt context.Context, ws *websocket.Conn, connClosed chan struct{}, id database.DepositIdentifier) {
	defer func() { _ = ws.Close() }()

	var (
		db                                         = ctx.DB(ctxt)
		logger                                     = ctx.Logger(ctxt)
		prevStatus          types.WithdrawalStatus = -1
		cancelled, graceful bool
		ticker              = time.NewTicker(pollingPeriod)

		// function to repeat iteration after some period or break the loop
		// in case of a cancellation signal. If the signal is produced by
		// app context, websocket connection would be closed gracefully with
		// the corresponding `CloseGoingAway` status
		tillCancel = func() {
			select {
			case <-connClosed:
				cancelled = true
			case <-ctxt.Done():
				cancelled, graceful = true, true
			case <-ticker.C:
				// doing nothing, just waiting some period
			}
		}
	)

	defer ticker.Stop()

	// fast-starting without waiting for initial tick.
	// This shenanigan is just a classic `do-while` construction
	// with missing init statement and condition expression.
	// Using `tillCancel` as a post statement allows us to run
	// first iteration without waiting for ticker to tick.
	for ; ; tillCancel() {
		if cancelled {
			if graceful {
				_ = ws.WriteMessage(websocket.CloseMessage, websocket.FormatCloseMessage(websocket.CloseGoingAway, "Server shutting down"))
			}
			return
		}

		deposit, err := db.Get(id)
		if err != nil {
			logger.WithError(err).Error("failed to get deposit")
			_ = ws.WriteMessage(websocket.CloseMessage, websocket.FormatCloseMessage(websocket.CloseInternalServerErr, "Internal server error"))
			return
		}
		if deposit == nil {
			_ = ws.WriteMessage(websocket.CloseMessage, websocket.FormatCloseMessage(4004, "deposit not found"))
			return
		}
		logger.Info(deposit.WithdrawalStatus.String())

		//poll until our tx won`t be finished
		if deposit.WithdrawalStatus == prevStatus {
			continue
		}

		raw, err := protojson.Marshal(common.ToStatusResponse(deposit))
		if err != nil {
			logger.WithError(err).Error("failed to marshal deposit status")
			_ = ws.WriteMessage(websocket.CloseMessage, websocket.FormatCloseMessage(websocket.CloseInternalServerErr, "Internal server error"))
			return
		}
		if err = ws.WriteMessage(websocket.TextMessage, raw); err != nil {
			logger.WithError(err).Error("failed to write message to websocket")
			_ = ws.WriteMessage(websocket.CloseMessage, websocket.FormatCloseMessage(websocket.CloseInternalServerErr, "Internal server error"))
			return
		}

		// is it a time for websocket closing
		if slices.Contains(database.FinalWithdrawalStatuses, deposit.WithdrawalStatus) {
			err = ws.WriteMessage(websocket.CloseMessage, websocket.FormatCloseMessage(websocket.CloseNormalClosure, ""))
			if err != nil {
				logger.WithError(err).Error("failed to send close msg after finish")
			}
			return
		}

		prevStatus = deposit.WithdrawalStatus
	}
}

<<<<<<< HEAD
func getUrlParams(w http.ResponseWriter, r *http.Request, clients bridgeTypes.ClientsRepository) (chainId string, txHash string, txNonce int, err error) {
	chainId = chi.URLParam(r, "chain_id")

	if _, err := clients.Client(chainId); err != nil {

		return "", "", 0, errors.Wrap(apiTypes.ErrInvalidChainId, err.Error())
=======
func parseIncomingUrlParams(r *http.Request, chains apiTypes.ChainsMap) (identifier *database.DepositIdentifier, err error) {
	chainId := chi.URLParam(r, paramChainId)
	if _, ok := chains[chainId]; !ok {

		return nil, apiTypes.ErrInvalidChainId
>>>>>>> a9caccfc
	}
	txHash := chi.URLParam(r, paramTxHash)
	if len(txHash) < 3 {

		return nil, apiTypes.ErrInvalidTxHash
	}
	txNonce, err := strconv.Atoi(chi.URLParam(r, paramTxNonce))
	if err != nil || txNonce < 0 {

		return nil, apiTypes.ErrInvalidTxNonce
	}

	return &database.DepositIdentifier{
		TxHash:  txHash,
		TxNonce: txNonce,
		ChainId: chainId,
	}, nil
}<|MERGE_RESOLUTION|>--- conflicted
+++ resolved
@@ -11,7 +11,6 @@
 	bridgeTypes "github.com/hyle-team/tss-svc/internal/bridge/types"
 	database "github.com/hyle-team/tss-svc/internal/db"
 	types "github.com/hyle-team/tss-svc/internal/types"
-	"github.com/pkg/errors"
 	"gitlab.com/distributed_lab/ape"
 	"gitlab.com/distributed_lab/ape/problems"
 	"google.golang.org/protobuf/encoding/protojson"
@@ -42,11 +41,7 @@
 	)
 
 	//get incoming params
-<<<<<<< HEAD
-	chainId, txHash, txNonce, err := getUrlParams(w, r, clients)
-=======
-	depositIdentifier, err := parseIncomingUrlParams(r, chains)
->>>>>>> a9caccfc
+	depositIdentifier, err := parseIncomingUrlParams(r, clients)
 	if err != nil {
 		ape.RenderErr(w, problems.BadRequest(err)...)
 	}
@@ -171,20 +166,10 @@
 	}
 }
 
-<<<<<<< HEAD
-func getUrlParams(w http.ResponseWriter, r *http.Request, clients bridgeTypes.ClientsRepository) (chainId string, txHash string, txNonce int, err error) {
-	chainId = chi.URLParam(r, "chain_id")
-
+func parseIncomingUrlParams(r *http.Request, clients bridgeTypes.ClientsRepository) (*database.DepositIdentifier, error) {
+	chainId := chi.URLParam(r, paramChainId)
 	if _, err := clients.Client(chainId); err != nil {
-
-		return "", "", 0, errors.Wrap(apiTypes.ErrInvalidChainId, err.Error())
-=======
-func parseIncomingUrlParams(r *http.Request, chains apiTypes.ChainsMap) (identifier *database.DepositIdentifier, err error) {
-	chainId := chi.URLParam(r, paramChainId)
-	if _, ok := chains[chainId]; !ok {
-
 		return nil, apiTypes.ErrInvalidChainId
->>>>>>> a9caccfc
 	}
 	txHash := chi.URLParam(r, paramTxHash)
 	if len(txHash) < 3 {
