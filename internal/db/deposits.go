package db

import (
	"fmt"
	"math/big"

	bridgetypes "github.com/Bridgeless-Project/bridgeless-core/v12/x/bridge/types"
	"github.com/Bridgeless-Project/tss-svc/internal/types"
	"gitlab.com/distributed_lab/logan/v3/errors"
)

const OriginTxIdPattern = "%s-%d-%s"

var ErrAlreadySubmitted = errors.New("transaction already submitted")
var FinalWithdrawalStatuses = []types.WithdrawalStatus{
	// transaction is signed
	types.WithdrawalStatus_WITHDRAWAL_STATUS_PROCESSED,
	// data invalid or something goes wrong
	types.WithdrawalStatus_WITHDRAWAL_STATUS_INVALID,
	types.WithdrawalStatus_WITHDRAWAL_STATUS_FAILED,
}

type DepositsQ interface {
	New() DepositsQ
	Insert(Deposit) (id int64, err error)
	Select(selector DepositsSelector) ([]Deposit, error)
	Get(identifier DepositIdentifier) (*Deposit, error)
	GetWithSelector(selector DepositsSelector) (*Deposit, error)

	UpdateWithdrawalDetails(identifier DepositIdentifier, hash *string, signature *string) error
	UpdateWithdrawalTx(DepositIdentifier, string) error
	UpdateSignature(DepositIdentifier, string) error
	UpdateStatus(DepositIdentifier, types.WithdrawalStatus) error
	InsertProcessedDeposit(deposit Deposit) (int64, error)

	UpdateProcessed(data ProcessedDepositData) error
	UpdateSubmittedStatus(identifier DepositIdentifier, submitted bool) error

	Transaction(f func() error) error
}

type WithdrawalTx struct {
	DepositId int64
	TxHash    string
	ChainId   string
}

type DepositIdentifier struct {
	TxHash  string `structs:"tx_hash" db:"tx_hash"`
	TxNonce int64  `structs:"tx_nonce" db:"tx_nonce"`
	ChainId string `structs:"chain_id" db:"chain_id"`
}

type DepositExistenceCheck struct {
	ByTxHash  *string
	ByTxNonce *int64
	ByChainId *string
}

type DepositsSelector struct {
	Ids               []int64
	ChainId           *string
	WithdrawalChainId *string
	One               bool
	Status            *types.WithdrawalStatus
	NotSubmitted      bool
}

func (d DepositIdentifier) String() string {
	return fmt.Sprintf(OriginTxIdPattern, d.TxHash, d.TxNonce, d.ChainId)
}

type Deposit struct {
	Id int64 `structs:"-" db:"id"`
	DepositIdentifier

	Depositor        *string `structs:"depositor" db:"depositor"`
	DepositAmount    string  `structs:"deposit_amount" db:"deposit_amount"`
	DepositToken     string  `structs:"deposit_token" db:"deposit_token"`
	Receiver         string  `structs:"receiver" db:"receiver"`
	WithdrawalToken  string  `structs:"withdrawal_token" db:"withdrawal_token"`
	DepositBlock     int64   `structs:"deposit_block" db:"deposit_block"`
	CommissionAmount string  `structs:"commission_amount" db:"commission_amount"`
	ReferralId       uint16  `structs:"referral_id" db:"referral_id"`

	WithdrawalStatus types.WithdrawalStatus `structs:"withdrawal_status" db:"withdrawal_status"`

	WithdrawalTxHash  *string `structs:"withdrawal_tx_hash" db:"withdrawal_tx_hash"`
	WithdrawalChainId string  `structs:"withdrawal_chain_id" db:"withdrawal_chain_id"`
	WithdrawalAmount  string  `structs:"withdrawal_amount" db:"withdrawal_amount"`

	IsWrappedToken bool `structs:"is_wrapped_token" db:"is_wrapped_token"`

	Signature *string `structs:"signature" db:"signature"`
	TxData    *string `structs:"tx_data" db:"tx_data"`

	Submitted bool `structs:"submitted" db:"submitted"`
}

func (d Deposit) ToTransaction() bridgetypes.Transaction {
	return bridgetypes.Transaction{
		DepositTxHash:     d.TxHash,
		DepositTxIndex:    uint64(d.TxNonce),
		DepositChainId:    d.ChainId,
		WithdrawalTxHash:  stringOrEmpty(d.WithdrawalTxHash),
		Depositor:         stringOrEmpty(d.Depositor),
		DepositAmount:     d.DepositAmount,
		WithdrawalAmount:  d.WithdrawalAmount,
		CommissionAmount:  d.CommissionAmount,
		DepositToken:      d.DepositToken,
		Receiver:          d.Receiver,
		WithdrawalToken:   d.WithdrawalToken,
		WithdrawalChainId: d.WithdrawalChainId,
		DepositBlock:      uint64(d.DepositBlock),
		Signature:         stringOrEmpty(d.Signature),
		IsWrapped:         d.IsWrappedToken,
<<<<<<< HEAD
		ReferralId:        uint32(d.ReferralId),
		TxData:            stringOrEmpty(rawTxData),
=======
		TxData:            stringOrEmpty(d.TxData),
>>>>>>> 724746e8
	}
}

type DepositData struct {
	DepositIdentifier

	Block         int64
	SourceAddress string
	DepositAmount *big.Int
	TokenAddress  string
	ReferralId    uint16

	DestinationAddress string
	DestinationChainId string
}

func (d DepositData) ToNewDeposit(
	withdrawalAmount,
	commissionAmount *big.Int,
	dstTokenAddress string,
	isWrappedToken bool,
) Deposit {
	return Deposit{
		DepositIdentifier: d.DepositIdentifier,
		Depositor:         &d.SourceAddress,
		DepositAmount:     d.DepositAmount.String(),
		DepositToken:      d.TokenAddress,
		Receiver:          d.DestinationAddress,
		WithdrawalToken:   dstTokenAddress,
		DepositBlock:      d.Block,
		WithdrawalStatus:  types.WithdrawalStatus_WITHDRAWAL_STATUS_PENDING,
		WithdrawalChainId: d.DestinationChainId,
		WithdrawalAmount:  withdrawalAmount.String(),
		IsWrappedToken:    isWrappedToken,
		CommissionAmount:  commissionAmount.String(),
		ReferralId:        d.ReferralId,
	}
}

func (d DepositData) OriginTxId() string {
	return d.DepositIdentifier.String()
}

type ProcessedDepositData struct {
	Identifier DepositIdentifier

	Signature *string
	TxHash    *string
	TxData    *string
}

func stringOrEmpty(s *string) string {
	if s == nil {
		return ""
	}

	return *s
}<|MERGE_RESOLUTION|>--- conflicted
+++ resolved
@@ -114,12 +114,8 @@
 		DepositBlock:      uint64(d.DepositBlock),
 		Signature:         stringOrEmpty(d.Signature),
 		IsWrapped:         d.IsWrappedToken,
-<<<<<<< HEAD
 		ReferralId:        uint32(d.ReferralId),
-		TxData:            stringOrEmpty(rawTxData),
-=======
 		TxData:            stringOrEmpty(d.TxData),
->>>>>>> 724746e8
 	}
 }
 
