package pg

import (
	"database/sql"
	"fmt"
	"strings"

	"github.com/Bridgeless-Project/tss-svc/internal/db"
	"github.com/Bridgeless-Project/tss-svc/internal/types"
	"github.com/Masterminds/squirrel"
	"github.com/pkg/errors"
	"gitlab.com/distributed_lab/kit/pgdb"
)

const (
	depositsTable   = "deposits"
	depositsTxHash  = "tx_hash"
	depositsTxNonce = "tx_nonce"
	depositsChainId = "chain_id"
	depositsId      = "id"

	depositsDepositor        = "depositor"
	depositsDepositAmount    = "deposit_amount"
	depositsWithdrawalAmount = "withdrawal_amount"
	depositsDepositToken     = "deposit_token"
	depositsReceiver         = "receiver"
	depositsWithdrawalToken  = "withdrawal_token"
	depositsDepositBlock     = "deposit_block"
	depositsReferralId       = "referral_id"

	depositsWithdrawalChainId = "withdrawal_chain_id"
	depositsWithdrawalTxHash  = "withdrawal_tx_hash"

	depositsWithdrawalStatus = "withdrawal_status"

	depositsIsWrappedToken   = "is_wrapped_token"
	depositsCommissionAmount = "commission_amount"

	depositsSignature = "signature"
	depositsTxData    = "tx_data"
	depositsSubmitted = "submitted"
)

type depositsQ struct {
	db       *pgdb.DB
	selector squirrel.SelectBuilder
}

func (d *depositsQ) New() db.DepositsQ {
	return NewDepositsQ(d.db.Clone())
}

func (d *depositsQ) Insert(deposit db.Deposit) (int64, error) {
	stmt := squirrel.
		Insert(depositsTable).
		SetMap(map[string]interface{}{
			depositsTxHash:           deposit.TxHash,
			depositsTxNonce:          deposit.TxNonce,
			depositsChainId:          deposit.ChainId,
			depositsWithdrawalStatus: deposit.WithdrawalStatus,
			depositsDepositAmount:    deposit.DepositAmount,
			depositsWithdrawalAmount: deposit.WithdrawalAmount,
			depositsReceiver:         deposit.Receiver,
			depositsDepositBlock:     deposit.DepositBlock,
			depositsIsWrappedToken:   deposit.IsWrappedToken,
			// can be 0x00... in case of native ones
			depositsDepositToken: deposit.DepositToken,
			depositsDepositor:    deposit.Depositor,
			// can be 0x00... in case of native ones
			depositsWithdrawalToken:   deposit.WithdrawalToken,
			depositsWithdrawalChainId: deposit.WithdrawalChainId,
			depositsCommissionAmount:  deposit.CommissionAmount,
<<<<<<< HEAD
			depositsReferralId:        deposit.ReferralId,
=======

			depositsSubmitted: false,
>>>>>>> 724746e8
		}).
		Suffix("RETURNING id")

	var id int64
	if err := d.db.Get(&id, stmt); err != nil {
		if strings.Contains(err.Error(), "duplicate key value violates unique constraint") {
			err = db.ErrAlreadySubmitted
		}

		return id, err
	}

	return id, nil
}

func (d *depositsQ) Get(identifier db.DepositIdentifier) (*db.Deposit, error) {
	var deposit db.Deposit
	err := d.db.Get(&deposit, d.selector.Where(identifierToPredicate(identifier)))
	if errors.Is(err, sql.ErrNoRows) {
		return nil, nil
	}

	return &deposit, err
}

func identifierToPredicate(identifier db.DepositIdentifier) squirrel.Eq {
	return squirrel.Eq{
		depositsTxHash:  identifier.TxHash,
		depositsTxNonce: identifier.TxNonce,
		depositsChainId: identifier.ChainId,
	}
}

func (d *depositsQ) GetWithSelector(selector db.DepositsSelector) (*db.Deposit, error) {
	query := d.applySelector(selector, d.selector)
	var deposit db.Deposit
	err := d.db.Get(&deposit, query)
	if errors.Is(err, sql.ErrNoRows) {
		return nil, nil
	}

	return &deposit, err
}

func (d *depositsQ) Select(selector db.DepositsSelector) ([]db.Deposit, error) {
	query := d.applySelector(selector, d.selector)
	var deposits []db.Deposit
	if err := d.db.Select(&deposits, query); err != nil {
		return nil, err
	}

	return deposits, nil
}

func (d *depositsQ) UpdateWithdrawalDetails(identifier db.DepositIdentifier, hash *string, signature *string) error {
	query := squirrel.Update(depositsTable).
		Set(depositsWithdrawalTxHash, hash).
		Set(depositsSignature, signature).
		Set(depositsSubmitted, true).
		Set(depositsWithdrawalStatus, types.WithdrawalStatus_WITHDRAWAL_STATUS_PROCESSED).
		Where(identifierToPredicate(identifier))

	return d.db.Exec(query)
}

func (d *depositsQ) UpdateSignature(identifier db.DepositIdentifier, sig string) error {
	query := squirrel.Update(depositsTable).
		Set(depositsWithdrawalStatus, types.WithdrawalStatus_WITHDRAWAL_STATUS_PROCESSED).
		Set(depositsSignature, sig).
		Where(identifierToPredicate(identifier))

	return d.db.Exec(query)
}

func (d *depositsQ) UpdateStatus(identifier db.DepositIdentifier, status types.WithdrawalStatus) error {
	query := squirrel.Update(depositsTable).
		Set(depositsWithdrawalStatus, status).
		Where(identifierToPredicate(identifier))

	return d.db.Exec(query)
}

func (d *depositsQ) UpdateWithdrawalTx(identifier db.DepositIdentifier, hash string) error {
	query := squirrel.Update(depositsTable).
		Set(depositsWithdrawalTxHash, hash).
		Set(depositsWithdrawalStatus, types.WithdrawalStatus_WITHDRAWAL_STATUS_PROCESSED).
		Where(identifierToPredicate(identifier))

	return d.db.Exec(query)
}

func (d *depositsQ) UpdateProcessed(data db.ProcessedDepositData) error {
	query := squirrel.Update(depositsTable)

	if data.TxHash != nil {
		query = query.Set(depositsWithdrawalTxHash, *data.TxHash)
	}
	if data.Signature != nil {
		query = query.Set(depositsSignature, *data.Signature)
	}
	if data.TxData != nil {
		query = query.Set(depositsTxData, *data.TxData)
	}

	query = query.
		Set(depositsWithdrawalStatus, types.WithdrawalStatus_WITHDRAWAL_STATUS_PROCESSED).
		Where(identifierToPredicate(data.Identifier))

	return d.db.Exec(query)
}

func (d *depositsQ) UpdateSubmittedStatus(identifier db.DepositIdentifier, submitted bool) error {
	query := squirrel.Update(depositsTable).
		Set(depositsSubmitted, submitted).
		Where(identifierToPredicate(identifier))

	return d.db.Exec(query)
}

func NewDepositsQ(db *pgdb.DB) db.DepositsQ {
	return &depositsQ{
		db:       db.Clone(),
		selector: squirrel.Select("*").From(depositsTable),
	}
}

func (d *depositsQ) Transaction(f func() error) error {
	return d.db.Transaction(f)
}

func (d *depositsQ) applySelector(selector db.DepositsSelector, sql squirrel.SelectBuilder) squirrel.SelectBuilder {
	if len(selector.Ids) > 0 {
		sql = sql.Where(squirrel.Eq{depositsId: selector.Ids})
	}
	if selector.ChainId != nil {
		sql = sql.Where(squirrel.Eq{depositsChainId: *selector.ChainId})
	}
	if selector.WithdrawalChainId != nil {
		sql = sql.Where(squirrel.Eq{depositsWithdrawalChainId: *selector.WithdrawalChainId})
	}
	if selector.Status != nil {
		sql = sql.Where(squirrel.Eq{depositsWithdrawalStatus: *selector.Status})
	}
<<<<<<< HEAD
=======
	if selector.NotSubmitted {
		sql = sql.Where(squirrel.Eq{depositsSubmitted: false})
	}
>>>>>>> 724746e8
	if selector.One {
		sql = sql.OrderBy(fmt.Sprintf("%s ASC", depositsId)).Limit(1)
	}

	return sql
}

func (d *depositsQ) InsertProcessedDeposit(deposit db.Deposit) (int64, error) {
	stmt := squirrel.
		Insert(depositsTable).
		SetMap(map[string]interface{}{
			depositsTxHash:           deposit.TxHash,
			depositsTxNonce:          deposit.TxNonce,
			depositsChainId:          deposit.ChainId,
			depositsDepositAmount:    deposit.DepositAmount,
			depositsWithdrawalAmount: deposit.WithdrawalAmount,
			depositsCommissionAmount: deposit.CommissionAmount,
			depositsReceiver:         strings.ToLower(deposit.Receiver),
			depositsDepositBlock:     deposit.DepositBlock,
			depositsIsWrappedToken:   deposit.IsWrappedToken,
			// can be 0x00... in case of native ones
			depositsDepositToken: strings.ToLower(deposit.DepositToken),
			depositsDepositor:    deposit.Depositor,
			// can be 0x00... in case of native ones
			depositsWithdrawalToken:   strings.ToLower(deposit.WithdrawalToken),
			depositsWithdrawalChainId: deposit.WithdrawalChainId,
			depositsWithdrawalTxHash:  deposit.WithdrawalTxHash,
			depositsSignature:         deposit.Signature,
			depositsWithdrawalStatus:  types.WithdrawalStatus_WITHDRAWAL_STATUS_PROCESSED,
<<<<<<< HEAD
			depositsReferralId:        deposit.ReferralId,
=======
			depositsTxData:            deposit.TxData,
			depositsSubmitted:         true,
>>>>>>> 724746e8
		}).
		Suffix("RETURNING id")

	var id int64
	if err := d.db.Get(&id, stmt); err != nil {
		if strings.Contains(err.Error(), "duplicate key value violates unique constraint") {
			err = db.ErrAlreadySubmitted
		}

		return id, err
	}

	return id, nil
}<|MERGE_RESOLUTION|>--- conflicted
+++ resolved
@@ -70,12 +70,9 @@
 			depositsWithdrawalToken:   deposit.WithdrawalToken,
 			depositsWithdrawalChainId: deposit.WithdrawalChainId,
 			depositsCommissionAmount:  deposit.CommissionAmount,
-<<<<<<< HEAD
 			depositsReferralId:        deposit.ReferralId,
-=======
 
 			depositsSubmitted: false,
->>>>>>> 724746e8
 		}).
 		Suffix("RETURNING id")
 
@@ -219,12 +216,9 @@
 	if selector.Status != nil {
 		sql = sql.Where(squirrel.Eq{depositsWithdrawalStatus: *selector.Status})
 	}
-<<<<<<< HEAD
-=======
 	if selector.NotSubmitted {
 		sql = sql.Where(squirrel.Eq{depositsSubmitted: false})
 	}
->>>>>>> 724746e8
 	if selector.One {
 		sql = sql.OrderBy(fmt.Sprintf("%s ASC", depositsId)).Limit(1)
 	}
@@ -254,12 +248,9 @@
 			depositsWithdrawalTxHash:  deposit.WithdrawalTxHash,
 			depositsSignature:         deposit.Signature,
 			depositsWithdrawalStatus:  types.WithdrawalStatus_WITHDRAWAL_STATUS_PROCESSED,
-<<<<<<< HEAD
 			depositsReferralId:        deposit.ReferralId,
-=======
 			depositsTxData:            deposit.TxData,
 			depositsSubmitted:         true,
->>>>>>> 724746e8
 		}).
 		Suffix("RETURNING id")
 
