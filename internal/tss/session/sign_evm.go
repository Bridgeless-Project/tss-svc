package session

import (
	"context"
	"fmt"
	connector "github.com/hyle-team/tss-svc/internal/core/connector"
	"github.com/hyle-team/tss-svc/internal/tss/finalizer"
	"sync"
	"time"

	"github.com/hyle-team/tss-svc/internal/bridge"
	"github.com/hyle-team/tss-svc/internal/bridge/withdrawal"
	"github.com/hyle-team/tss-svc/internal/core"
	"github.com/hyle-team/tss-svc/internal/db"
	"github.com/hyle-team/tss-svc/internal/p2p"
	"github.com/hyle-team/tss-svc/internal/tss"
	"github.com/hyle-team/tss-svc/internal/tss/consensus"
	"github.com/hyle-team/tss-svc/internal/types"
	"github.com/pkg/errors"
	"gitlab.com/distributed_lab/logan/v3"
	"go.uber.org/atomic"
)

var _ p2p.TssSession = &EvmSigningSession{}

type EvmSigningSession struct {
	sessionId        *atomic.String
	idChangeListener func(oldId string, newId string)
	mu               *sync.RWMutex

	parties []p2p.Party
	self    tss.LocalSignParty
	db      db.DepositsQ

	params SigningSessionParams
	logger *logan.Entry

<<<<<<< HEAD
	processor     *bridge.DepositFetcher
	constructor   *withdrawal.EvmWithdrawalConstructor
	coreConnector *connector.Connector
=======
	fetcher     *bridge.DepositFetcher
	constructor *withdrawal.EvmWithdrawalConstructor
>>>>>>> 54a6efa5

	signingParty   *tss.SignParty
	consensusParty *consensus.Consensus[withdrawal.EvmWithdrawalData]
	finalizerParty *finalizer.EvmFinalizer
}

func NewEvmSigningSession(
	self tss.LocalSignParty,
	parties []p2p.Party,
	params SigningSessionParams,
	db db.DepositsQ,
	logger *logan.Entry,
) *EvmSigningSession {
	sessionId := GetConcreteSigningSessionIdentifier(params.ChainId, params.Id)

	return &EvmSigningSession{
		sessionId: atomic.NewString(sessionId),
		mu:        &sync.RWMutex{},

		parties: parties,
		self:    self,
		db:      db,

		params: params,
		logger: logger,
	}
}

func (s *EvmSigningSession) WithDepositFetcher(fetcher *bridge.DepositFetcher) *EvmSigningSession {
	s.fetcher = fetcher
	return s
}

func (s *EvmSigningSession) WithConstructor(constructor *withdrawal.EvmWithdrawalConstructor) *EvmSigningSession {
	s.constructor = constructor
	return s
}

func (s *EvmSigningSession) Run(ctx context.Context) error {
	runDelay := time.Until(s.params.StartTime)
	if runDelay <= 0 {
		return errors.New("target time is in the past")
	}

	nextSessionStartDelay := runDelay
	for {
		s.mu.Lock()
		s.logger = s.logger.WithField("session_id", s.Id())
		s.consensusParty = consensus.New[withdrawal.EvmWithdrawalData](
			consensus.LocalConsensusParty{
				SessionId: s.Id(),
				Threshold: s.self.Threshold,
				Self:      s.self.Address,
				ChainId:   s.params.ChainId,
			},
			s.parties,
			s.db,
			s.fetcher,
			s.constructor,
			s.logger.WithField("phase", "consensus"),
		)
		s.signingParty = tss.NewSignParty(s.self, s.Id(), s.logger.WithField("phase", "signing"))
		s.finalizerParty = finalizer.NewEVMFinalizer(s.db, s.coreConnector, s.logger.WithField("phase", "finalizing"))
		s.mu.Unlock()

		s.logger.Info(fmt.Sprintf("waiting for next signing session %s to start in %s", s.Id(), nextSessionStartDelay))

		select {
		case <-ctx.Done():
			s.logger.Info("signing session cancelled")
			return nil
		case <-time.After(nextSessionStartDelay):
			nextSessionStartDelay = time.Until(time.Now().Add(tss.BoundarySigningSession))
		}

		s.logger.Info(fmt.Sprintf("signing session %s started", s.Id()))
		if err := s.runSession(ctx); err != nil {
			s.logger.WithError(err).Error("failed to run signing session")
		}
		s.logger.Info(fmt.Sprintf("signing session %s finished", s.Id()))

		s.incrementSessionId()
	}
}

func (s *EvmSigningSession) runSession(ctx context.Context) error {
	// consensus phase
	consensusCtx, consCtxCancel := context.WithTimeout(ctx, tss.BoundaryConsensus)
	defer consCtxCancel()

	s.consensusParty.Run(consensusCtx)
	data, parties, err := s.consensusParty.WaitFor()
	if err != nil {
		return errors.Wrap(err, "consensus phase error occurred")
	}
	if data == nil {
		s.logger.Info("no data to sign in the current session")
		return nil
	}
	if err = s.db.UpdateStatus(data.DepositIdentifier(), types.WithdrawalStatus_WITHDRAWAL_STATUS_PROCESSING); err != nil {
		return errors.Wrap(err, "failed to update deposit status")
	}
	if parties == nil {
		s.logger.Info("local party is not the signer in the current session")
		return nil
	}

	// signing phase
	signingCtx, sigCtxCancel := context.WithTimeout(ctx, tss.BoundarySign)
	defer sigCtxCancel()

	s.signingParty.WithParties(parties).WithSigningData(data.ProposalData.SigData).Run(signingCtx)
	result := s.signingParty.WaitFor()
	if result == nil {
		return errors.New("signing phase error occurred")
	}

	// finalization phase
	//TODO: if local party is session proposer finalize
	if true {
		finalizerCtx, finalizerCancel := context.WithTimeout(ctx, tss.BoundaryFinalize)
		defer finalizerCancel()

		err = s.finalizerParty.WithData(data).WithSignature(result).Run(finalizerCtx)
		if err != nil {
			return errors.Wrap(err, "finalizer phase error occurred")
		}
	}

	return nil
}

func (s *EvmSigningSession) Id() string {
	return s.sessionId.Load()
}

func (s *EvmSigningSession) incrementSessionId() {
	prevSessionId := s.Id()
	nextSessionId := IncrementSessionIdentifier(prevSessionId)
	s.sessionId.Store(nextSessionId)
	s.idChangeListener(prevSessionId, nextSessionId)
}

func (s *EvmSigningSession) Receive(request *p2p.SubmitRequest) error {
	if request == nil {
		return errors.New("nil request")
	}

	switch request.Type {
	case p2p.RequestType_RT_PROPOSAL, p2p.RequestType_RT_ACCEPTANCE, p2p.RequestType_RT_SIGN_START:
		s.mu.RLock()
		err := s.consensusParty.Receive(request)
		s.mu.RUnlock()

		return err
	case p2p.RequestType_RT_SIGN:
		data := &p2p.TssData{}
		if err := request.Data.UnmarshalTo(data); err != nil {
			return errors.Wrap(err, "failed to unmarshal TSS request signingData")
		}

		sender, err := core.AddressFromString(request.Sender)
		if err != nil {
			return errors.Wrap(err, "failed to parse sender address")
		}

		s.mu.RLock()
		s.signingParty.Receive(sender, data)
		s.mu.RUnlock()

		return nil
	default:
		return errors.New(fmt.Sprintf("unsupported request type %s from '%s'", request.Type, request.Sender))
	}
}

func (s *EvmSigningSession) RegisterIdChangeListener(f func(oldId string, newId string)) {
	s.idChangeListener = f
}

func (s *EvmSigningSession) WithCoreConnector(conn *connector.Connector) *EvmSigningSession {
	s.coreConnector = conn
	return s
}<|MERGE_RESOLUTION|>--- conflicted
+++ resolved
@@ -35,14 +35,10 @@
 	params SigningSessionParams
 	logger *logan.Entry
 
-<<<<<<< HEAD
-	processor     *bridge.DepositFetcher
-	constructor   *withdrawal.EvmWithdrawalConstructor
+
 	coreConnector *connector.Connector
-=======
 	fetcher     *bridge.DepositFetcher
 	constructor *withdrawal.EvmWithdrawalConstructor
->>>>>>> 54a6efa5
 
 	signingParty   *tss.SignParty
 	consensusParty *consensus.Consensus[withdrawal.EvmWithdrawalData]
