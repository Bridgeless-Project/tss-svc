--- conflicted
+++ resolved
@@ -65,13 +65,10 @@
 	Rpc             any    `fig:"rpc,required"`
 	BridgeAddresses any    `fig:"bridge_addresses,required"`
 
-<<<<<<< HEAD
 	Wallet   string  `fig:"wallet"`
 	Network  Network `fig:"network"`
 	BridgeId string  `fig:"bridge_id"`
-=======
 	Meta any `fig:"meta"`
->>>>>>> 71bbcf9d
 }
 
 type Type string
@@ -80,11 +77,8 @@
 	TypeEVM     Type = "evm"
 	TypeZano    Type = "zano"
 	TypeBitcoin Type = "bitcoin"
-<<<<<<< HEAD
+	TypeTON     Type = "ton"
 	TypeSolana  Type = "solana"
-=======
-	TypeTON     Type = "ton"
->>>>>>> 71bbcf9d
 	TypeOther   Type = "other"
 )
 
@@ -93,11 +87,8 @@
 	TypeZano:    {},
 	TypeOther:   {},
 	TypeBitcoin: {},
-<<<<<<< HEAD
+	TypeTON:     {},
 	TypeSolana:  {},
-=======
-	TypeTON:     {},
->>>>>>> 71bbcf9d
 }
 
 func (c Type) Validate() error {
