--- conflicted
+++ resolved
@@ -8,7 +8,7 @@
 	"github.com/Bridgeless-Project/tss-svc/internal/bridge/chain"
 	"github.com/Bridgeless-Project/tss-svc/internal/bridge/chain/evm"
 	utxochain "github.com/Bridgeless-Project/tss-svc/internal/bridge/chain/utxo/chain"
-	"github.com/Bridgeless-Project/tss-svc/internal/bridge/chain/utxo/client"
+	utxo "github.com/Bridgeless-Project/tss-svc/internal/bridge/chain/utxo/client"
 	"github.com/Bridgeless-Project/tss-svc/internal/bridge/chain/zano"
 	"github.com/pkg/errors"
 	"gitlab.com/distributed_lab/figure/v3"
@@ -45,13 +45,9 @@
 			case chain.TypeEVM:
 				clients[i] = evm.NewBridgeClient(evm.FromChain(ch))
 			case chain.TypeBitcoin:
-<<<<<<< HEAD
-				clients[i] = client.NewBridgeClient(utxochain.FromChain(ch))
-=======
-				clients[i] = bitcoin.NewBridgeClient(bitcoin.FromChain(ch))
+				clients[i] = utxo.NewBridgeClient(utxochain.FromChain(ch))
 			case chain.TypeTON:
 				clients[i] = ton.NewBridgeClient(ton.FromChain(ch))
->>>>>>> 5220cea2
 			default:
 				panic(errors.Errorf("unsupported chain type: %s", ch.Type))
 			}
@@ -69,11 +65,7 @@
 
 		if err := figure.
 			Out(&cfg).
-			With(
-				figure.BaseHooks,
-				figure.EthereumHooks,
-				interfaceHook,
-			).
+			With(figure.BaseHooks, interfaceHook).
 			From(kv.MustGetStringMap(c.getter, "chains")).
 			Please(); err != nil {
 			panic(errors.Wrap(err, "failed to figure out chain"))
