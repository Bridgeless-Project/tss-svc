--- conflicted
+++ resolved
@@ -21,13 +21,7 @@
 const (
 	defaultDepositorAddressOutputIdx = 0
 
-<<<<<<< HEAD
-	minOpReturnCodeLen = 3
-
-	dstSeparator   = ":"
-=======
 	dstSeparator   = "-"
->>>>>>> 261d322f
 	dstParamsCount = 2
 	dstAddrIdx     = 0
 	dstChainIdIdx  = 1
