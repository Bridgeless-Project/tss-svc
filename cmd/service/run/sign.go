--- conflicted
+++ resolved
@@ -43,12 +43,8 @@
 		}
 		db := pg.NewDepositsQ(cfg.DB())
 		connector := core.NewConnector(cfg.CoreConnectorConfig().Connection, cfg.CoreConnectorConfig().Settings)
-<<<<<<< HEAD
+		pr := clients.NewDepositFetcher(clientsRepo, connector)
 		sub := subscriber.NewSubmitSubscriber(db, cfg.Client(), logger)
-		pr := withdrawal.NewProcessor(clientsRepo, connector)
-=======
-		pr := clients.NewDepositFetcher(clientsRepo, connector)
->>>>>>> cfe8fb48
 		srv := api.NewServer(
 			cfg.ApiGrpcListener(),
 			cfg.ApiHttpListener(),
