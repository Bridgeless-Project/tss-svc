FROM golang:1.23.4-alpine as buildbase

RUN apk add git build-base

WORKDIR /go/src/github.com/Bridgeless-Project/tss-svc

ENV GO111MODULE="on"
ENV CGO_ENABLED=1
ENV GOOS="linux"
ENV GOPRIVATE=github.com/*
ENV GONOSUMDB=github.com/*
ENV GONOPROXY=github.com/*

COPY ./go.mod ./go.sum ./
RUN go mod download

COPY . .

<<<<<<< HEAD
RUN go build  -o /usr/local/bin/tss-svc /go/src/github.com/hyle-team/tss-svc
=======
RUN go mod vendor
RUN go build  -o /usr/local/bin/tss-svc /go/src/github.com/Bridgeless-Project/tss-svc
>>>>>>> 5220cea2


FROM alpine:3.9

COPY --from=buildbase /usr/local/bin/tss-svc /usr/local/bin/tss-svc

RUN apk add --no-cache ca-certificates

ENTRYPOINT ["tss-svc"]<|MERGE_RESOLUTION|>--- conflicted
+++ resolved
@@ -16,12 +16,7 @@
 
 COPY . .
 
-<<<<<<< HEAD
-RUN go build  -o /usr/local/bin/tss-svc /go/src/github.com/hyle-team/tss-svc
-=======
-RUN go mod vendor
 RUN go build  -o /usr/local/bin/tss-svc /go/src/github.com/Bridgeless-Project/tss-svc
->>>>>>> 5220cea2
 
 
 FROM alpine:3.9
