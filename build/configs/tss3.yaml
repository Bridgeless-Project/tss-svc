--- conflicted
+++ resolved
@@ -12,7 +12,7 @@
 
 
 chains:
-  list: 
+  list:
     ## Chain ID
     - id: "35443"
       ## RPC endpoint
@@ -22,15 +22,11 @@
       ## Number of confirmations required for the withdrawal to be considered final
       confirmations: 1
       type: "evm"
-<<<<<<< HEAD
-
-=======
     - id: "35442"
       rpc: "https://rpc.qdevnet.org/"
       bridge_addresses: "0x4445b315a629d5f1964d1055502d2905870b81d1"
       type: "evm"
       confirmations: 1
->>>>>>> cfe8fb48
 
 # self: bridge1sclksr8vnvlzh4h9778uvar53e9r25dfj2xkey
 parties:
@@ -44,19 +40,11 @@
 
 tss:
   keygen:
-<<<<<<< HEAD
     start_time: "2025-01-30 00:35:38"
     session_id: 123
   signing:
     start_time: "2025-01-30 00:35:38"
     session_id: 123
-=======
-    start_time: "2025-01-28 16:24:46"
-    session_id: 1
-  signing:
-    start_time: "2025-01-28 16:24:46"
-    session_id: 1
->>>>>>> cfe8fb48
     threshold: 2
 core_connector:
   connection:
