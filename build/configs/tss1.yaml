--- conflicted
+++ resolved
@@ -40,17 +40,10 @@
 
 tss:
   keygen:
-<<<<<<< HEAD
-    start_time: "2025-01-23 10:58:19"
+    start_time: "2025-01-23 14:11:03"
     session_id: abcd
   signing:
-    start_time: "2025-01-23 10:58:19"
-=======
-    start_time: "2025-01-23 13:39:45"
-    session_id: abcd
-  signing:
-    start_time: "2025-01-23 13:39:45"
->>>>>>> a9caccfc
+    start_time: "2025-01-23 14:11:03"
     session_id: abcd
     threshold: 2
 
